--- conflicted
+++ resolved
@@ -62,25 +62,9 @@
             criterion, optimizer, **kwargs
         )
         kwargs = self._clean_kwargs(**kwargs)
-<<<<<<< HEAD
-        if optimizer is not None and not isinstance(optimizer, str):
-            optimizer = optimizer.__class__.__name__
-        if criterion is not None and not isinstance(criterion, str):
-            criterion = criterion.__class__.__name__
-
-        self._rush_config = {
-            "optimizer": optimizer,
-            "criterion": criterion,
-            "versions": get_versions(),
-            **kwargs,
-        }
-
-        if "versions" in kwargs:
-            kwargs.pop("versions")
-
-=======
+
         self._rush_config = self.__create_rush_config(**kwargs)
->>>>>>> f14eeb9a
+
         self._init_model(*args, **kwargs)
 
     def __create_rush_config(self, **kwargs) -> Dict[str, Any]:
